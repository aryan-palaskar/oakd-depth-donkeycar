--- conflicted
+++ resolved
@@ -29,11 +29,7 @@
 
     #get the url for the remote host (for user control)
     remote_url = args['--remote']
-<<<<<<< HEAD
 
-    #load config file
-    cfg = dk.config.parse_config('~/mydonkey/vehicle.ini')
-=======
     if remote_url == None:
         print('ERROR! : Must specify remote url')
         sys.exit()
@@ -41,7 +37,6 @@
         remote_url = 'http://'+remote_url
     if not ':' in remote_url:
         remote_url += ':8887'
->>>>>>> b72be68a
 
     #load the actuators (default is the adafruit servo hat)
     mythrottlecontroller = dk.actuators.Maestro_Controller(cfg['throttle_actuator_channel'])
@@ -61,12 +56,8 @@
     mymixer = dk.mixers.AckermannSteeringMixer(mysteering, mythrottle)
 
     #asych img capture from picamera
-<<<<<<< HEAD
     mycamera = dk.sensors.WebcamVideoStream()
     myspeed = dk.sensors.MaestroSpeed()
-=======
-    mycamera = dk.sensors.PiVideoStream()
->>>>>>> b72be68a
 
     #setup the remote host
     myremote = dk.remotes.RemoteClient(remote_url, vehicle_id=cfg['vehicle_id'])
